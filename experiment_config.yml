--- conflicted
+++ resolved
@@ -42,15 +42,10 @@
 training:
   batch_size: 256
   epochs: 10
-<<<<<<< HEAD
-  iterations: 3
-  train_frac: 0.3
+  iterations: 10
+  train_frac: 0.1
 flareforecast:
   window: 24
   flare_thresh: 1e-5
   train_frac: 1
-  
-=======
-  iterations: 10
-  train_frac: 0.1
->>>>>>> 6dffed56
+  