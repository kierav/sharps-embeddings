import numpy as np
import os
import torchvision
from torch import nn
import wandb
from sklearn.decomposition import PCA
from sklearn import random_projection
from sklearn.preprocessing import MinMaxScaler, normalize
from data import SharpsDataModule
from autoencoder import SharpEmbedder,Encoder,Decoder
from lr_model import LinearModel
from utils import *
import pytorch_lightning as pl
from pytorch_lightning.callbacks import ModelSummary, ModelCheckpoint 
from pytorch_lightning.callbacks.early_stopping import EarlyStopping
import pandas as pd
from pytorch_lightning.loggers import WandbLogger
import random
import torch
import yaml

torchvision.disable_beta_transforms_warning()

def main():    
    # read in config file
    with open('experiment_config.yml') as config_file:
        config = yaml.safe_load(config_file.read())
    

    run = wandb.init(config=config,project=config['meta']['project'],
                        name=config['meta']['name'],
                        group=config['meta']['group'],
                        tags=config['meta']['tags'],
                        )
    config = wandb.config

    # local save directory
    savedir = 'data/embeddings/run-'+run.id
    if not os.path.exists(savedir):
        os.makedirs(savedir)

    # set seeds
    pl.seed_everything(42,workers=True)
    torch.set_float32_matmul_precision('high')

    # define data module
    data = SharpsDataModule(data_file=config.data['data_file'],
                           batch=config.training['batch_size'],
                           dim=config.data['dim'],
                           val_split=config.data['val_split'],
                           test=config.data['test'],
                           features=config.data['features'],
                           maxval=config.data['maxval'])

    # initialize model
    model = SharpEmbedder(config.model['base_channel_size'],
                          config.model['latent_dim'],
                          encoder_class = Encoder,
                          decoder_class = Decoder,
                          num_input_channels = 4,
                          image_size=config.data['dim'],
<<<<<<< HEAD
                          lambd=config.training['lambd'])
=======
                          loss_type=config.model['loss_type'])
>>>>>>> 1b51cf07
    
    # initialize wandb logger
    wandb_logger = WandbLogger(log_model='all')

    # select initial random subset of training data
    data.prepare_data()
    data.setup(stage='train')
    subset_files,_ = diverse_sampler(data.df_train['file'].tolist(),
                                     data.df_train[config.data['features']].to_numpy(),
                                     n=int(config.training['train_frac']*len(data.df_train)))

    # iterate training 
    for i in range(config.training['iterations']):
        # create training dataset from desired files
        data.subsample_trainset(subset_files)

        trainer = pl.Trainer(accelerator='gpu',
                            devices=1,
                            max_epochs=config.training['epochs'],
                            logger=wandb_logger,
                            deterministic=True,
                            precision=16)
        trainer.fit(model=model,train_dataloaders=data.subset_train_dataloader(),val_dataloaders=data.val_dataloader())

        # run inference on full training data 
        preds_train = trainer.predict(ckpt_path='best',dataloaders=data.train_dataloader(shuffle=False))
        files_train, embeddings_train, df_embed_train = save_predictions(preds_train,savedir,'train')
        
        # select diverse subset based on embedding pca unless on last iteration
        if i == config.training['iterations']-1:
            break

        pca = PCA(n_components=6,random_state=42)
        embeddings_pca = pca.fit_transform(embeddings_train)
        subset_files,_ = diverse_sampler(files_train,embeddings_pca,n=int(config.training['train_frac']*len(files_train)))

    # run inference on validation set
    preds_val = trainer.predict(ckpt_path='best',model=model,dataloaders=data.val_dataloader())
    _,_,df_embed_val = save_predictions(preds_val,savedir,'val')

    # run inference on test set
    preds_test = trainer.predict(ckpt_path='best',model=model,dataloaders=data.test_dataloader())
    _,_,df_embed_test = save_predictions(preds_test,savedir,'test')

    # concatenate embeddings and merge with index data
    df_embeddings = pd.concat([df_embed_train,df_embed_val,df_embed_test])
    df_index = pd.read_csv(config.data['data_file'])
    df_embeddings = df_index.merge(df_embeddings,how='inner',on='file')
    data_file = savedir+'/embeddings.csv'
    df_embeddings.to_csv(data_file)

    # train LR for flare forecasting
    window = config.flareforecast['window']
    flare_thresh = config.flareforecast['flare_thresh']
    feats = ['embed'+str(i) for i in range(config.model['latent_dim'])] 
    train_frac = config.flareforecast['train_frac']

    results = {}
    metrics = []
    for val_split in range(5):
        model = LinearModel(data_file=data_file,window=window,flare_thresh=flare_thresh,
                            val_split=val_split,features=feats,max_iter=200)
        model.prepare_data()
        model.setup()
        if train_frac != 1:
            subsample_files,_ = diverse_sampler(model.df_train['file'].to_list(),
                                                model.X_train,
                                                n=int(train_frac*len(model.df_train)))
            model.subsample_trainset(subsample_files)
        model.train()
        ypred = model.test(model.X_pseudotest,model.df_pseudotest['flare'])
        y = model.df_pseudotest['flare']
        results['ypred'+str(val_split)] = ypred
        results['ytrue'] = y
        metrics.append(print_metrics(ypred,y))

    df_results = pd.DataFrame(results)
    df_results.insert(0,'filename',model.df_pseudotest['file'])
    df_results['ypred_median'] = df_results['ypred_median'] = df_results.filter(regex='ypred[0-9]').median(axis=1)
    print('Ensemble median:')
    metrics.append(print_metrics(df_results['ypred_median'],df_results['ytrue']))

    metrics_table = wandb.Table(columns=['MSE','BSS','APS','Gini','TSS','HSS','TPR','FPR'],data=metrics)
    wandb.log({'flare_forecast_metrics':metrics_table})
    
    wandb.finish()

if __name__ == "__main__":
    main()<|MERGE_RESOLUTION|>--- conflicted
+++ resolved
@@ -59,11 +59,8 @@
                           decoder_class = Decoder,
                           num_input_channels = 4,
                           image_size=config.data['dim'],
-<<<<<<< HEAD
-                          lambd=config.training['lambd'])
-=======
+                          lambd=config.training['lambd'],
                           loss_type=config.model['loss_type'])
->>>>>>> 1b51cf07
     
     # initialize wandb logger
     wandb_logger = WandbLogger(log_model='all')
