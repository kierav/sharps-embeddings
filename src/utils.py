""" Utils functions """

import os
from datetime import datetime,timedelta
import matplotlib.pyplot as plt
import numpy as np
import pandas as pd
<<<<<<< HEAD
import seaborn as sns
from sklearn.metrics import average_precision_score,roc_auc_score,roc_curve,confusion_matrix,precision_recall_curve,r2_score
from sklearn.calibration import calibration_curve
=======
import random
>>>>>>> 16252f97

# color-blind friendly palette https://davidmathlogic.com/colorblind/#%23004A98-%23C5C5C5-%23FF538C-%234DC6FF-%23FFA42C-%23C050FF-%2375FF84-%23C70000-%233D98C3-%235D5D5D
Clr = ['#004A98',
       '#C5C5C5',
       '#FF538C',
       '#4DC6FF',
       '#FFA42C',
       '#C050FF',
       '#75FF84',
       '#C70000'
       ]

def split_data(df,val_split,test=''):
    """
        Split dataset into training, validation, hold-out (pseudotest) and test sets.
        The test set can be either 'test_a' which is all data from November and December,
        or 'test_b' which is 2021-2023, or both combined. The hold-out set is data from
        Sept 15-Oct 31. The remaining data is split temporally 4:1 into training and 
        validation.

        Parameters:
            df (dataframe):     Pandas dataframe containing all the data
            val_split (0-4):    Number between 0-4 indicating which temporal training/validation split to select    
            test (str):         Which test set to choose ('test_a' or 'test_b', otherwise both)

        Returns:
            df_test (dataframe):        Test set
            df_pseudotest (dataframe):  Hold-out set
            df_train (dataframe):       Training set
            df_val (dataframe):         Validation set
    """

    # hold out test sets
    inds_test_a = (df['sample_time'].dt.month >= 11)
    inds_test_b = (df['sample_time']>=datetime(2021,1,1))
    
    # select test set
    if test == 'test_a':
        inds_test = inds_test_a
    elif test == 'test_b':
        inds_test = inds_test_b
    else:
        inds_test = inds_test_a | inds_test_b

    df_test = df.loc[inds_test,:]
    df_full = df.loc[~inds_test,:]

    # select pseudotest/hold-out set
    if test == 'test_a':
        inds_pseudotest = ((df_full['sample_time'].dt.month==10)&(df_full['sample_time'].dt.day>26)) | ((df_full['sample_time'].dt.month==1)&(df_full['sample_time'].dt.day<6))
    elif test == 'test_b':
        inds_pseudotest = (df['sample_time']>=datetime(2020,12,26))
    else:
        inds_pseudotest = (df_full['sample_time'].dt.month==10) | ((df_full['sample_time'].dt.month==9)&(df_full['sample_time'].dt.day>15))
    # inds_pseudotest = (df['sample_time']<datetime(1996,1,1)) | ((df_full['sample_time'].dt.month==10)&(df_full['sample_time'].dt.day>26)) | ((df_full['sample_time'].dt.month==1)&(df_full['sample_time'].dt.day<6))
    df_pseudotest = df_full.loc[inds_pseudotest,:]

    # split training and validation
    df_train = df_full.loc[~inds_pseudotest,:]
    df_train = df_train.reset_index(drop=True)
    n_val = int(np.floor(len(df_train)/5))
    df_val = df_train.iloc[val_split*n_val:(val_split+1)*n_val,:]
    df_train = df_train.drop(df_val.index)

    return df_test,df_pseudotest,df_train,df_val

<<<<<<< HEAD
def reliability_diag(ytrue,ypred,ax,label,nbins=10,plot=True,plot_hist=False,**kwargs):
    """
    Plots a reliability diagram (calibration curve) on a given axis and computes
    the calibration error metrics (expected calibration error and max calibration error)

    Parameters:
        ytrue (np array):       true values
        ypred (np array):       predicted values
        ax (axis object):       matplotlib axis for plotting
        label (str):            label for plot object
        nbins (int):            number of bins to compute the reliability diagram on
        plot (bool):            whether or not to plot
        plot_hist (bool):       whether or not to overlay a histogram of samples 
        **kwargs:               additional arguments for matplotlib plot function

    Returns:
        ece (float):            expected calibration error
        mce (float):            max calibration error
    """
    
    prob_true, prob_pred = calibration_curve(ytrue,ypred,n_bins=nbins)
    mce = max(abs(prob_true-prob_pred))

    if plot:
        ax.plot(prob_pred,prob_true,'.-',label=label,**kwargs)

    bin_edges = prob_pred[:-1] + np.diff(prob_pred)/2
    bin_edges = np.insert(bin_edges,0,0)
    bin_edges = np.append(bin_edges,1)
    ni = np.histogram(ypred,bins=bin_edges)[0]

    if plot_hist:
        sns.histplot(ypred,ax=ax,bins=bin_edges,alpha=0.6,stat='probability',label='_',**kwargs)

    ece = sum(ni*abs(prob_true-prob_pred))/sum(ni)

    return ece,mce

def plot_performance(df,cal='yprob',nbins=5):
    """
    Plots a panel of figures illustrating model performance for an ensemble,
    reliability diagram, TPR vs FPR and precision vs. recall
    
    Parameters:
        df (dataframe):     dataframe assembled from create_ensemble_df routine
        cal (str):          label of the calibrated probabilities
        nbins (int):        number of bins for the reliability diagram
    """
    fpr,tpr,thresh = roc_curve(df['ytrue'],df[cal+'_median'])
    pr,re,thresh2 = precision_recall_curve(df['ytrue'],df[cal+'_median'])

    tss = []
    hss = [] 
    for t in np.arange(0,1,0.02):
        tn, fp, fn, tp = confusion_matrix(df['ytrue'], df[cal+'_median']>=t).ravel()
        tss.append((tp) / (tp + fn) - (fp) / (fp + tn))
        hss.append(2*(tp*tn-fp*fn)/((tp+fp)*(fp+tn)+(tp+fn)*(fn+tn)))
    
    fig,ax = plt.subplots(1,3,figsize=(9,3))

    ax[0].plot([0,1],[0,1],'-k',linewidth=1,label='_')
    ax[0].plot([0,1],[sum(df['ytrue']/len(df)),sum(df['ytrue']/len(df))],'--k',linewidth=1,label='_')
    ax[0].plot([0,1],[sum(df['ytrue']/len(df))/2,sum(df['ytrue']/len(df))/2+0.5],'--k',linewidth=1,label='_')
    for model in range(5):
        reliability_diag(df['ytrue'],df[cal+str(model)],ax[0],label='_',nbins=nbins,color=Clr[model])
    reliability_diag(df['ytrue'],df[cal+'_median'],ax[0],label='Median',nbins=nbins,color=Clr[5],marker='*',markersize=8)
    sns.histplot(df[cal+'_median'],ax=ax[0],stat='probability',binwidth=0.1,binrange=(0,1),color=Clr[5],alpha=0.5)
    ax[0].set_xlabel('Probability')
    ax[0].set_ylabel('Flare frequency')
    ax[0].legend()
    ax[0].set_ylim([-0.05,1.05])
    ax[0].set_xlim([-0.05,1.05])

    ax[1].plot(fpr,fpr,'--k',linewidth=1)
    ax[1].plot(fpr,tpr,'-')
    ax[1].set_xlabel('False Positive Rate')
    ax[1].set_ylabel('True Positive Rate')
    ax[1].set_ylim([-0.05,1.05])
    ax[1].set_xlim([-0.05,1.05])

    ax[2].plot([0,1],[sum(df['ytrue']/len(df)),sum(df['ytrue']/len(df))],'--k',linewidth=1,label='_')
    ax[2].plot(re,pr)
    ax[2].set_xlabel('Recall')
    ax[2].set_ylabel('Precision')
    ax[2].set_ylim([-0.05,1.05])
    ax[2].set_xlim([-0.05,1.05])

    plt.tight_layout()

def print_metrics(ypred,y,thresh:float=0.5,print_results:bool=True):
    """
    Print metrics for probabilistic forecasting

    Parameters:
        ypred       predicted probabilities
        y           true outcomes (0 or 1)
        thresh      threshold value for calculating binary metrics (between 0 and 1)
    
    Returns:
        metrics     list of metrics (MSE,BSS,APS,Gini,TSS,HSS,TPR,FPR)
    """

    # probabilistic metrics
    mse = (sum((ypred-y)**2))/len(ypred)
    bss = (sum((ypred-y)**2)-sum((sum(y)/len(y)-y)**2))/(-sum((sum(y)/len(y)-y)**2))
    aps = average_precision_score(y,ypred)
    gini = 2*roc_auc_score(y,ypred)-1

    # binary metrics
    ypred_binary = ypred>=thresh
    C = confusion_matrix(y,ypred_binary)
    tp = C[1,1]
    tn = C[0,0]
    fp = C[0,1]
    fn = C[1,0]
    tss = (tp) / (tp + fn) - (fp) / (fp + tn)
    hss = 2*(tp*tn-fp*fn)/((tp+fp)*(fp+tn)+(tp+fn)*(fn+tn))
    tpr = tp/(tp+fn)
    fpr = fp/(fp+tn)

    if print_results:
        print(f'MSE:{mse:0.3f}, BSS:{bss:0.3f}, APS:{aps:0.3f}, Gini:{gini:0.3f}',
          f'TSS:{tss:0.3f}, HSS:{hss:0.3f}, TPR:{tpr:0.3f}, FPR:{fpr:0.3f}')
    
    return [mse,bss,aps,gini,tss,hss,tpr,fpr]
=======
def diverse_sampler(filenames, features, n):
    """
    Parameters:
        filenames(list): filename (SHARPs)
        features (list): embedded data/SHARP parameters
        n (int): number of points to sample from the embedding space

    Returns:

        result (list): list of n points sampled from the embedding space

    Ref:
        https://arxiv.org/pdf/2107.03227.pdf

    """
    filenames_ = filenames.copy()
    features_ = features.copy()
    result = [random.choice(features_)]
    filenames_results = [random.choice(filenames_)]
    distances = [1000000] * len(features_)
    
    for _ in range(n):
        dist = np.sum((features_ - result[-1])**2, axis=1)**0.5
        for i in range(features_.shape[0]):
            if distances[i] > dist[i]:
                distances[i] = dist[i]
        idx = distances.index(max(distances))
        result.append(features_[idx])
        filenames_results.append(filenames_[idx])
        
        features_ = np.delete(features_, idx, axis=0)
        del filenames_[idx]
        del distances[idx]

    return filenames_results[1:], np.array(result[1:])


def save_predictions(preds,dir,appendstr:str=''):
    """
    Save predicted files and embeddings
    
    Parameters:
        preds:  output of model predict step (as list of batch predictions)
        dir:    directory for saving
        appendstr: string to save at end of filename
    Returns:
        embeddings (np array):      output of model embed step 
    """
    file = []
    embeddings = []
    for predbatch in preds:
        file.extend(predbatch[0])
        embeddings.extend(np.array(predbatch[1]))
    embeddings = np.array(embeddings)

    df = pd.DataFrame({'embed'+str(i):embeddings[:,i] for i in range(np.shape(embeddings)[1])})
    df.insert(0,'filename',file)
    df.to_csv(dir+os.sep+'embeddings'+appendstr+'.csv',index=False)

    return file, embeddings


def load_model(ckpt_path,modelclass,api):
    """
    Load model into wandb run by downloading and initializing weights

    Parameters:
        ckpt_path:  wandb path to download model checkpoint from
        model:      model class
        api:        instance of wandb Api
    Returns:
        model:      Instantiated model class object with loaded weights
    """
    print('Loading model checkpoint from ', ckpt_path)
    artifact = api.artifact(ckpt_path,type='model')
    artifact_dir = artifact.download()
    model = modelclass.load_from_checkpoint(artifact_dir+'/model.ckpt',map_location='cpu')
    return model
>>>>>>> 16252f97
<|MERGE_RESOLUTION|>--- conflicted
+++ resolved
@@ -5,13 +5,10 @@
 import matplotlib.pyplot as plt
 import numpy as np
 import pandas as pd
-<<<<<<< HEAD
+import random
 import seaborn as sns
 from sklearn.metrics import average_precision_score,roc_auc_score,roc_curve,confusion_matrix,precision_recall_curve,r2_score
 from sklearn.calibration import calibration_curve
-=======
-import random
->>>>>>> 16252f97
 
 # color-blind friendly palette https://davidmathlogic.com/colorblind/#%23004A98-%23C5C5C5-%23FF538C-%234DC6FF-%23FFA42C-%23C050FF-%2375FF84-%23C70000-%233D98C3-%235D5D5D
 Clr = ['#004A98',
@@ -78,7 +75,85 @@
 
     return df_test,df_pseudotest,df_train,df_val
 
-<<<<<<< HEAD
+def diverse_sampler(filenames, features, n):
+    """
+    Parameters:
+        filenames(list): filename (SHARPs)
+        features (list): embedded data/SHARP parameters
+        n (int): number of points to sample from the embedding space
+
+    Returns:
+
+        result (list): list of n points sampled from the embedding space
+
+    Ref:
+        https://arxiv.org/pdf/2107.03227.pdf
+
+    """
+    filenames_ = filenames.copy()
+    features_ = features.copy()
+    result = [random.choice(features_)]
+    filenames_results = [random.choice(filenames_)]
+    distances = [1000000] * len(features_)
+    
+    for _ in range(n):
+        dist = np.sum((features_ - result[-1])**2, axis=1)**0.5
+        for i in range(features_.shape[0]):
+            if distances[i] > dist[i]:
+                distances[i] = dist[i]
+        idx = distances.index(max(distances))
+        result.append(features_[idx])
+        filenames_results.append(filenames_[idx])
+        
+        features_ = np.delete(features_, idx, axis=0)
+        del filenames_[idx]
+        del distances[idx]
+
+    return filenames_results[1:], np.array(result[1:])
+
+
+def save_predictions(preds,dir,appendstr:str=''):
+    """
+    Save predicted files and embeddings
+    
+    Parameters:
+        preds:  output of model predict step (as list of batch predictions)
+        dir:    directory for saving
+        appendstr: string to save at end of filename
+    Returns:
+        embeddings (np array):      output of model embed step 
+    """
+    file = []
+    embeddings = []
+    for predbatch in preds:
+        file.extend(predbatch[0])
+        embeddings.extend(np.array(predbatch[1]))
+    embeddings = np.array(embeddings)
+
+    df = pd.DataFrame({'embed'+str(i):embeddings[:,i] for i in range(np.shape(embeddings)[1])})
+    df.insert(0,'filename',file)
+    df.to_csv(dir+os.sep+'embeddings'+appendstr+'.csv',index=False)
+
+    return file, embeddings
+
+
+def load_model(ckpt_path,modelclass,api):
+    """
+    Load model into wandb run by downloading and initializing weights
+
+    Parameters:
+        ckpt_path:  wandb path to download model checkpoint from
+        model:      model class
+        api:        instance of wandb Api
+    Returns:
+        model:      Instantiated model class object with loaded weights
+    """
+    print('Loading model checkpoint from ', ckpt_path)
+    artifact = api.artifact(ckpt_path,type='model')
+    artifact_dir = artifact.download()
+    model = modelclass.load_from_checkpoint(artifact_dir+'/model.ckpt',map_location='cpu')
+    return model
+
 def reliability_diag(ytrue,ypred,ax,label,nbins=10,plot=True,plot_hist=False,**kwargs):
     """
     Plots a reliability diagram (calibration curve) on a given axis and computes
@@ -203,84 +278,4 @@
         print(f'MSE:{mse:0.3f}, BSS:{bss:0.3f}, APS:{aps:0.3f}, Gini:{gini:0.3f}',
           f'TSS:{tss:0.3f}, HSS:{hss:0.3f}, TPR:{tpr:0.3f}, FPR:{fpr:0.3f}')
     
-    return [mse,bss,aps,gini,tss,hss,tpr,fpr]
-=======
-def diverse_sampler(filenames, features, n):
-    """
-    Parameters:
-        filenames(list): filename (SHARPs)
-        features (list): embedded data/SHARP parameters
-        n (int): number of points to sample from the embedding space
-
-    Returns:
-
-        result (list): list of n points sampled from the embedding space
-
-    Ref:
-        https://arxiv.org/pdf/2107.03227.pdf
-
-    """
-    filenames_ = filenames.copy()
-    features_ = features.copy()
-    result = [random.choice(features_)]
-    filenames_results = [random.choice(filenames_)]
-    distances = [1000000] * len(features_)
-    
-    for _ in range(n):
-        dist = np.sum((features_ - result[-1])**2, axis=1)**0.5
-        for i in range(features_.shape[0]):
-            if distances[i] > dist[i]:
-                distances[i] = dist[i]
-        idx = distances.index(max(distances))
-        result.append(features_[idx])
-        filenames_results.append(filenames_[idx])
-        
-        features_ = np.delete(features_, idx, axis=0)
-        del filenames_[idx]
-        del distances[idx]
-
-    return filenames_results[1:], np.array(result[1:])
-
-
-def save_predictions(preds,dir,appendstr:str=''):
-    """
-    Save predicted files and embeddings
-    
-    Parameters:
-        preds:  output of model predict step (as list of batch predictions)
-        dir:    directory for saving
-        appendstr: string to save at end of filename
-    Returns:
-        embeddings (np array):      output of model embed step 
-    """
-    file = []
-    embeddings = []
-    for predbatch in preds:
-        file.extend(predbatch[0])
-        embeddings.extend(np.array(predbatch[1]))
-    embeddings = np.array(embeddings)
-
-    df = pd.DataFrame({'embed'+str(i):embeddings[:,i] for i in range(np.shape(embeddings)[1])})
-    df.insert(0,'filename',file)
-    df.to_csv(dir+os.sep+'embeddings'+appendstr+'.csv',index=False)
-
-    return file, embeddings
-
-
-def load_model(ckpt_path,modelclass,api):
-    """
-    Load model into wandb run by downloading and initializing weights
-
-    Parameters:
-        ckpt_path:  wandb path to download model checkpoint from
-        model:      model class
-        api:        instance of wandb Api
-    Returns:
-        model:      Instantiated model class object with loaded weights
-    """
-    print('Loading model checkpoint from ', ckpt_path)
-    artifact = api.artifact(ckpt_path,type='model')
-    artifact_dir = artifact.download()
-    model = modelclass.load_from_checkpoint(artifact_dir+'/model.ckpt',map_location='cpu')
-    return model
->>>>>>> 16252f97
+    return [mse,bss,aps,gini,tss,hss,tpr,fpr]